script:
<<<<<<< HEAD
      # Check that example compiles
    - sed -n '/``` c++/,/```/{/```/d; p;}' README.md > main.cpp
    - PYTHONPATH=mbed-os python mbed-os/tools/make.py -t GCC_ARM -m K82F
          --source=. --build=BUILD/K82F/GCC_ARM -j0      

      # Check that tests compile
    - rm -rf main.cpp BUILD
    - PYTHONPATH=mbed-os python mbed-os/tools/test.py -t GCC_ARM -m K82F
          --source=. --build=BUILD/TESTS/K82F/GCC_ARM -j0
          -n 'tests*'

      # Run littlefs functional tests
    - CFLAGS="-Wno-error=format" make -Clittlefs test

      # Run littlefs functional tests with different configurations
      # Note: r/w size of 64 is default in mbed
    - CFLAGS="-Wno-error=format -DLFS_READ_SIZE=64 -DLFS_PROG_SIZE=64"
            make -Clittlefs test
    - CFLAGS="-Wno-error=format -DLFS_READ_SIZE=1 -DLFS_PROG_SIZE=1"
            make -Clittlefs test
    - CFLAGS="-Wno-error=format -DLFS_READ_SIZE=512 -DLFS_PROG_SIZE=512"
            make -Clittlefs test
    - CFLAGS="-Wno-error=format -DLFS_BLOCK_COUNT=1023"
            make -Clittlefs test
    - CFLAGS="-Wno-error=format -DLFS_LOOKAHEAD=2048"
            make -Clittlefs test

      # Self-host with littlefs-fuse for fuzz test
=======
    # make sure example can at least compile
    - sed -n '/``` c/,/```/{/```/d; p;}' README.md > test.c &&
      CFLAGS='
        -Duser_provided_block_device_read=NULL
        -Duser_provided_block_device_prog=NULL
        -Duser_provided_block_device_erase=NULL
        -Duser_provided_block_device_sync=NULL
        -include stdio.h -Werror' make all size

    # run tests
    - make test QUIET=1

    # run tests with a few different configurations
    - CFLAGS="-DLFS_READ_SIZE=1   -DLFS_PROG_SIZE=1"   make test QUIET=1
    - CFLAGS="-DLFS_READ_SIZE=512 -DLFS_PROG_SIZE=512" make test QUIET=1
    - CFLAGS="-DLFS_BLOCK_COUNT=1023" make test QUIET=1
    - CFLAGS="-DLFS_LOOKAHEAD=2048"   make test QUIET=1

    # self-host with littlefs-fuse for fuzz test
>>>>>>> 0f4e3343
    - make -C littlefs-fuse

    - littlefs-fuse/lfs --format /dev/loop0
    - littlefs-fuse/lfs /dev/loop0 mount

    - ls mount
    - mkdir mount/littlefs
    - cp -r $(git ls-tree --name-only HEAD littlefs/) mount/littlefs
    - cd mount/littlefs
    - ls
<<<<<<< HEAD
    - CFLAGS="-Wno-error=format" make -B test_dirs
=======
    - make -B test_dirs QUIET=1

before_install:
    - fusermount -V
    - gcc --version
>>>>>>> 0f4e3343

install:
      # Get arm-none-eabi-gcc
    - sudo add-apt-repository -y ppa:terry.guo/gcc-arm-embedded
    - sudo apt-get update -qq
    - sudo apt-get install -qq gcc-arm-none-eabi --force-yes
      # Get dependencies
    - git clone https://github.com/armmbed/mbed-os.git
    - git clone https://github.com/armmbed/spiflash-driver.git
      # Install python dependencies
    - pip install --user -r mbed-os/requirements.txt
      # Install littlefs-fuse and dependencies
    - sudo apt-get install libfuse-dev
    - git clone https://github.com/geky/littlefs-fuse
      # Check versions
    - fusermount -V
    - arm-none-eabi-gcc --version
    - python --version
    - gcc --version

before_script:
      # Patch littlefs-fuse
    - rm -rf littlefs-fuse/littlefs/*
    - cp -r $(git ls-tree --name-only HEAD littlefs/) littlefs-fuse/littlefs
    - echo '*' > littlefs-fuse/.mbedignore
      # Create file-backed disk
    - mkdir mount
    - sudo chmod a+rw /dev/loop0
    - dd if=/dev/zero bs=512 count=2048 of=disk
    - losetup /dev/loop0 disk<|MERGE_RESOLUTION|>--- conflicted
+++ resolved
@@ -1,5 +1,4 @@
 script:
-<<<<<<< HEAD
       # Check that example compiles
     - sed -n '/``` c++/,/```/{/```/d; p;}' README.md > main.cpp
     - PYTHONPATH=mbed-os python mbed-os/tools/make.py -t GCC_ARM -m K82F
@@ -12,43 +11,22 @@
           -n 'tests*'
 
       # Run littlefs functional tests
-    - CFLAGS="-Wno-error=format" make -Clittlefs test
+    - CFLAGS="-Wno-error=format" make -Clittlefs test QUIET=1
 
       # Run littlefs functional tests with different configurations
       # Note: r/w size of 64 is default in mbed
     - CFLAGS="-Wno-error=format -DLFS_READ_SIZE=64 -DLFS_PROG_SIZE=64"
-            make -Clittlefs test
+            make -Clittlefs test QUIET=1
     - CFLAGS="-Wno-error=format -DLFS_READ_SIZE=1 -DLFS_PROG_SIZE=1"
-            make -Clittlefs test
+            make -Clittlefs test QUIET=1
     - CFLAGS="-Wno-error=format -DLFS_READ_SIZE=512 -DLFS_PROG_SIZE=512"
-            make -Clittlefs test
+            make -Clittlefs test QUIET=1
     - CFLAGS="-Wno-error=format -DLFS_BLOCK_COUNT=1023"
-            make -Clittlefs test
+            make -Clittlefs test QUIET=1
     - CFLAGS="-Wno-error=format -DLFS_LOOKAHEAD=2048"
-            make -Clittlefs test
+            make -Clittlefs test QUIET=1
 
       # Self-host with littlefs-fuse for fuzz test
-=======
-    # make sure example can at least compile
-    - sed -n '/``` c/,/```/{/```/d; p;}' README.md > test.c &&
-      CFLAGS='
-        -Duser_provided_block_device_read=NULL
-        -Duser_provided_block_device_prog=NULL
-        -Duser_provided_block_device_erase=NULL
-        -Duser_provided_block_device_sync=NULL
-        -include stdio.h -Werror' make all size
-
-    # run tests
-    - make test QUIET=1
-
-    # run tests with a few different configurations
-    - CFLAGS="-DLFS_READ_SIZE=1   -DLFS_PROG_SIZE=1"   make test QUIET=1
-    - CFLAGS="-DLFS_READ_SIZE=512 -DLFS_PROG_SIZE=512" make test QUIET=1
-    - CFLAGS="-DLFS_BLOCK_COUNT=1023" make test QUIET=1
-    - CFLAGS="-DLFS_LOOKAHEAD=2048"   make test QUIET=1
-
-    # self-host with littlefs-fuse for fuzz test
->>>>>>> 0f4e3343
     - make -C littlefs-fuse
 
     - littlefs-fuse/lfs --format /dev/loop0
@@ -59,15 +37,7 @@
     - cp -r $(git ls-tree --name-only HEAD littlefs/) mount/littlefs
     - cd mount/littlefs
     - ls
-<<<<<<< HEAD
-    - CFLAGS="-Wno-error=format" make -B test_dirs
-=======
-    - make -B test_dirs QUIET=1
-
-before_install:
-    - fusermount -V
-    - gcc --version
->>>>>>> 0f4e3343
+    - CFLAGS="-Wno-error=format" make -B test_dirs QUIET=1
 
 install:
       # Get arm-none-eabi-gcc
