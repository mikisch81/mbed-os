"""
mbed SDK
Copyright (c) 2011-2013 ARM Limited

Licensed under the Apache License, Version 2.0 (the "License");
you may not use this file except in compliance with the License.
You may obtain a copy of the License at

    http://www.apache.org/licenses/LICENSE-2.0

Unless required by applicable law or agreed to in writing, software
distributed under the License is distributed on an "AS IS" BASIS,
WITHOUT WARRANTIES OR CONDITIONS OF ANY KIND, either express or implied.
See the License for the specific language governing permissions and
limitations under the License.
"""
import sys
from os.path import join, abspath, dirname, exists
ROOT = abspath(join(dirname(__file__), ".."))
sys.path.insert(0, ROOT)

from shutil import move

from workspace_tools.paths import *
from workspace_tools.utils import mkdir, cmd
from workspace_tools.export import export, setup_user_prj


USR_PRJ_NAME = "usr_prj"
USER_PRJ = join(EXPORT_WORKSPACE, USR_PRJ_NAME)
USER_SRC = join(USER_PRJ, "src")


def setup_test_user_prj():
    if exists(USER_PRJ):
        print 'Test user project already generated...'
        return

    setup_user_prj(USER_PRJ, join(TEST_DIR, "rtos", "mbed", "basic"), [join(LIB_DIR, "rtos")])

    # FAKE BUILD URL
    open(join(USER_SRC, "mbed.bld"), 'w').write("http://mbed.org/users/mbed_official/code/mbed/builds/976df7c37ad5\n")


def fake_build_url_resolver(url):
    # FAKE BUILD URL: Ignore the URL, always return the path to the mbed library
    return {'path':MBED_LIBRARIES, 'name':'mbed'}


def test_export(toolchain, target, expected_error=None):
    if toolchain is None and target is None:
        base_dir = join(EXPORT_TMP, "zip")
    else:
        base_dir = join(EXPORT_TMP, toolchain, target)
    temp_dir = join(base_dir, "temp")
    mkdir(temp_dir)

    zip_path, report = export(USER_PRJ, USR_PRJ_NAME, toolchain, target, base_dir, temp_dir, False, fake_build_url_resolver)

    if report['success']:
        move(zip_path, join(EXPORT_DIR, "export_%s_%s.zip" % (toolchain, target)))
        print "[OK]"
    else:
        if expected_error is None:
            print '[ERRROR] %s' % report['errormsg']
        else:
            if (zip_path is None) and (expected_error in report['errormsg']):
                print '[OK]'
            else:
                print '[ERROR]'
                print '    zip:', zip_path
                print '    msg:', report['errormsg']


if __name__ == '__main__':
    setup_test_user_prj()

    for toolchain, target in [
            ('uvision', 'LPC1768'), ('uvision', 'LPC11U24'), ('uvision', 'KL25Z'), ('uvision', 'LPC1347'), ('uvision', 'LPC1114'), ('uvision', 'LPC4088'),

            ('uvision', 'NUCLEO_F030R8'),
            ('uvision', 'NUCLEO_F072RB'),
            ('uvision', 'NUCLEO_F103RB'),
            ('uvision', 'NUCLEO_F302R8'),
            ('uvision', 'NUCLEO_F401RE'),
            ('uvision', 'NUCLEO_L053R8'),
            ('uvision', 'NUCLEO_L152RE'),

            ('lpcxpresso', 'LPC1768'), ('lpcxpresso', 'LPC4088'),('lpcxpresso', 'LPC1114'),
            ('lpcxpresso', 'LPC11U35_401'),
            ('lpcxpresso', 'LPC11U35_501'),
            # Linux path: /home/emimon01/bin/gcc-cs/bin/
            # Windows path: "C:/Program Files (x86)/CodeSourcery/Sourcery_CodeBench_Lite_for_ARM_EABI/bin/"
            ('codesourcery', 'LPC1768'),

            # Linux path: /home/emimon01/bin/gcc-arm/bin/
            # Windows path: C:/arm-none-eabi-gcc-4_7/bin/
            ('gcc_arm', 'LPC1768'),
            ('gcc_arm', 'LPC1114'),
            ('gcc_arm', 'LPC11U35_401'),
            ('gcc_arm', 'LPC11U35_501'),

            ('gcc_arm', 'STM32F407'),
            ('gcc_arm', 'DISCO_F100RB'),
            ('gcc_arm', 'DISCO_F051R8'),
            ('gcc_arm', 'DISCO_F407VG'),
            ('gcc_arm', 'DISCO_F303VC'),
            ('gcc_arm', 'NRF51822'),


            ('ds5_5', 'LPC1768'), ('ds5_5', 'LPC11U24'),

            ('iar', 'LPC1768'),

<<<<<<< HEAD

            (None, None)
=======
            
            (None, None),
>>>>>>> cd176039
        ]:
        print '\n=== Exporting to "%s::%s" ===' % (toolchain, target)
        test_export(toolchain, target)

    print "\n=== Test error messages ==="
    test_export('lpcxpresso', 'LPC11U24', expected_error='lpcxpresso')<|MERGE_RESOLUTION|>--- conflicted
+++ resolved
@@ -112,13 +112,7 @@
 
             ('iar', 'LPC1768'),
 
-<<<<<<< HEAD
-
-            (None, None)
-=======
-            
             (None, None),
->>>>>>> cd176039
         ]:
         print '\n=== Exporting to "%s::%s" ===' % (toolchain, target)
         test_export(toolchain, target)
