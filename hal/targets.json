--- conflicted
+++ resolved
@@ -1773,10 +1773,6 @@
             "NRF52_PAN_62",
             "NRF52_PAN_63"
         ],
-<<<<<<< HEAD
-        "device_has": ["ERROR_PATTERN", "I2C", "I2C_ASYNCH", "INTERRUPTIN", "PORTIN", "PORTINOUT", "PORTOUT", "RTC", "SERIAL", "SERIAL_ASYNCH", "SLEEP", "SPI", "SPI_ASYNCH", "SPISLAVE"]
-=======
-        "device_has": ["ANALOGIN", "ERROR_PATTERN", "I2C", "I2C_ASYNCH", "INTERRUPTIN", "PORTIN", "PORTINOUT", "PORTOUT", "RTC", "SERIAL", "SERIAL_ASYNCH", "SLEEP", "SPI", "SPI_ASYNCH"]
->>>>>>> 02bc98ae
+        "device_has": ["ANALOGIN", "ERROR_PATTERN", "I2C", "I2C_ASYNCH", "INTERRUPTIN", "PORTIN", "PORTINOUT", "PORTOUT", "RTC", "SERIAL", "SERIAL_ASYNCH", "SLEEP", "SPI", "SPI_ASYNCH", "SPISLAVE"]
     }
 }